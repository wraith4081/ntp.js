{
<<<<<<< HEAD
	"name": "ntp.js",
	"version": "1.1.0",
	"engines": {
		"node": ">=16.0.0"
	},
	"main": "dist/index.js",
	"module": "dist/index.mjs",
	"types": "dist/index.d.ts",
	"scripts": {
		"build": "tsup src/index.ts --format cjs, esm --dts",
		"lint": "tsc",
		"test": "jest",
		"release": "pnpm run build && pnpm run test && changeset publish -r --access public && changeset tag"
	},
	"keywords": [
		"ntp",
		"network time protocol",
		"time",
		"date",
		"sync",
		"client",
		"server"
	],
	"author": "wraith4081",
	"license": "MIT",
	"description": "A robust Network Time Protocol (NTP) client implementation for Node.js applications.",
	"devDependencies": {
		"@changesets/cli": "^2.27.8",
		"@types/jest": "^29.5.13",
		"@types/node": "^22.5.5",
		"jest": "^29.7.0",
		"ts-jest": "^29.2.5",
		"tsup": "^8.3.0",
		"typescript": "^5.6.2"
	},
	"bugs": {
		"url": "https://github.com/wraith4081/ntp.js/issues"
	},
	"homepage": "https://github.com/wraith4081/ntp.js",
	"repository": {
		"type": "git",
		"url": "https://github.com/wraith4081/ntp.js.git"
	},
	"contributors": [
		{
			"name": "wraith4081",
			"url": "https://github.com/wraith4081"
		},
		{
			"name": "BarisYilmaz",
			"url": "https://github.com/BarisYilmaz"
		}
	],
	"maintainers": [
		{
			"name": "wraith4081",
			"url": "https://github.com/wraith4081"
		},
		{
			"name": "BarisYilmaz",
			"url": "https://github.com/BarisYilmaz"
		}
	],
	"publishConfig": {
		"access": "public"
	}
=======
  "name": "ntp.js",
  "version": "1.1.1",
  "engines": {
    "node": ">=16.0.0"
  },
  "main": "dist/index.js",
  "module": "dist/index.mjs",
  "types": "dist/index.d.ts",
  "scripts": {
    "build": "tsup src/index.ts --format cjs, esm --dts",
    "lint": "tsc",
    "test": "jest",
    "release": "pnpm run build && pnpm run test && changeset publish -r --access public && changeset tag"
  },
  "keywords": [
    "ntp",
    "network time protocol",
    "time",
    "date",
    "sync",
    "client",
    "server"
  ],
  "author": "wraith4081",
  "license": "MIT",
  "description": "A robust Network Time Protocol (NTP) client implementation for Node.js applications.",
  "devDependencies": {
    "@changesets/cli": "^2.27.8",
    "@types/jest": "^29.5.13",
    "@types/node": "^22.5.5",
    "jest": "^29.7.0",
    "ts-jest": "^29.2.5",
    "tsup": "^8.3.0",
    "typescript": "^5.6.2"
  },
  "bugs": {
    "url": "https://github.com/wraith4081/ntp.js/issues"
  },
  "homepage": "https://github.com/wraith4081/ntp.js",
  "repository": {
    "type": "git",
    "url": "https://github.com/wraith4081/ntp.js.git"
  },
  "contributors": [
    {
      "name": "wraith4081",
      "url": "https://github.com/wraith4081"
    },
    {
      "name": "BarisYilmaz",
      "url": "https://github.com/BarisYilmaz"
    }
  ],
  "maintainers": [
    {
      "name": "wraith4081",
      "url": "https://github.com/wraith4081"
    },
    {
      "name": "BarisYilmaz",
      "url": "https://github.com/BarisYilmaz"
    }
  ]
>>>>>>> bcc98891
}<|MERGE_RESOLUTION|>--- conflicted
+++ resolved
@@ -1,7 +1,6 @@
 {
-<<<<<<< HEAD
 	"name": "ntp.js",
-	"version": "1.1.0",
+	"version": "1.1.1",
 	"engines": {
 		"node": ">=16.0.0"
 	},
@@ -66,69 +65,4 @@
 	"publishConfig": {
 		"access": "public"
 	}
-=======
-  "name": "ntp.js",
-  "version": "1.1.1",
-  "engines": {
-    "node": ">=16.0.0"
-  },
-  "main": "dist/index.js",
-  "module": "dist/index.mjs",
-  "types": "dist/index.d.ts",
-  "scripts": {
-    "build": "tsup src/index.ts --format cjs, esm --dts",
-    "lint": "tsc",
-    "test": "jest",
-    "release": "pnpm run build && pnpm run test && changeset publish -r --access public && changeset tag"
-  },
-  "keywords": [
-    "ntp",
-    "network time protocol",
-    "time",
-    "date",
-    "sync",
-    "client",
-    "server"
-  ],
-  "author": "wraith4081",
-  "license": "MIT",
-  "description": "A robust Network Time Protocol (NTP) client implementation for Node.js applications.",
-  "devDependencies": {
-    "@changesets/cli": "^2.27.8",
-    "@types/jest": "^29.5.13",
-    "@types/node": "^22.5.5",
-    "jest": "^29.7.0",
-    "ts-jest": "^29.2.5",
-    "tsup": "^8.3.0",
-    "typescript": "^5.6.2"
-  },
-  "bugs": {
-    "url": "https://github.com/wraith4081/ntp.js/issues"
-  },
-  "homepage": "https://github.com/wraith4081/ntp.js",
-  "repository": {
-    "type": "git",
-    "url": "https://github.com/wraith4081/ntp.js.git"
-  },
-  "contributors": [
-    {
-      "name": "wraith4081",
-      "url": "https://github.com/wraith4081"
-    },
-    {
-      "name": "BarisYilmaz",
-      "url": "https://github.com/BarisYilmaz"
-    }
-  ],
-  "maintainers": [
-    {
-      "name": "wraith4081",
-      "url": "https://github.com/wraith4081"
-    },
-    {
-      "name": "BarisYilmaz",
-      "url": "https://github.com/BarisYilmaz"
-    }
-  ]
->>>>>>> bcc98891
 }